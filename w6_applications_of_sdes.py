--- conflicted
+++ resolved
@@ -127,12 +127,9 @@
 # For the Jupyter notebook
 plt.close(fig)
 anim
-<<<<<<< HEAD
 
 # For python
 # plt.show()
-# -
-=======
 # -
 # # Girsanov formula and importance sampling
 # Let us consider the following SDE with constant diffusion coefficient and deterministic initial condition:
@@ -202,5 +199,4 @@
 # Below we employ this result to estimate the probability that a Brownian motion exceeds a certain threshold:
 # this is the continuous counterpart of the gambler's ruin.
 
-# +
->>>>>>> d2fc93cf
+# +